--- conflicted
+++ resolved
@@ -1,10 +1,6 @@
 [package]
 name = "wadl"
-<<<<<<< HEAD
-version = "0.2.9"
-=======
-version = "0.3.0"
->>>>>>> aebae3e9
+version = "0.3.1"
 edition = "2021"
 license = "Apache-2.0"
 description = "A WADL parser for Rust"
